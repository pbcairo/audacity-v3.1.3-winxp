/**********************************************************************

  Audacity: A Digital Audio Editor

  ApplicationPrefs.cpp

  Anton Gerasimov


*******************************************************************//**

\class ApplicationPrefs
\brief A PrefsPanel to enable/disable certain general application options like checking updates, etc.

*//*******************************************************************/


#include "ApplicationPrefs.h"
#include "update/UpdateManager.h"

#include <wx/defs.h>

#include "../Prefs.h"
#include "../ShuttleGui.h"

////////////////////////////////////////////////////////////////////////////////

static ComponentInterfaceSymbol s_ComponentInterfaceSymbol{ XO("Application") };

ApplicationPrefs::ApplicationPrefs(wxWindow * parent, wxWindowID winid)
:  PrefsPanel(parent, winid, XO("Application"))
{
   Populate();
}

ApplicationPrefs::~ApplicationPrefs()
{
}

ComponentInterfaceSymbol ApplicationPrefs::GetSymbol()
{
   return s_ComponentInterfaceSymbol;
}

TranslatableString ApplicationPrefs::GetDescription()
{
   return XO("Preferences for Application");
}

ManualPageID ApplicationPrefs::HelpPageName()
{
   return "Application_Preferences";
}

void ApplicationPrefs::Populate()
{
   //------------------------- Main section --------------------
   // Now construct the GUI itself.
   // Use 'eIsCreatingFromPrefs' so that the GUI is
   // initialised with values from gPrefs.
   ShuttleGui S(this, eIsCreatingFromPrefs);
   PopulateOrExchange(S);
   // ----------------------- End of main section --------------
}

void ApplicationPrefs::PopulateOrExchange(ShuttleGui & S)
{
   S.SetBorder(2);
   S.StartScroller();

   S.StartStatic(XO("Update Audacity"));
   {
<<<<<<< HEAD
      S.TieCheckBox(XO("&Check for Updates"),
          UpdatesCheckingSettings::DefaultUpdatesCheckingFlag);
=======
      S.TieCheckBox(
          XO("&Check for Updates...").Stripped(TranslatableString::Ellipses | TranslatableString::MenuCodes),
          DefaultUpdatesCheckingFlag);
>>>>>>> efafd996
   }
   S.EndStatic();
   S.EndScroller();
}

bool ApplicationPrefs::Commit()
{
   ShuttleGui S(this, eIsSavingToPrefs);
   PopulateOrExchange(S);

   return true;
}

namespace{
PrefsPanel::Registration sAttachment{ "Application",
   [](wxWindow *parent, wxWindowID winid, AudacityProject *)
   {
      wxASSERT(parent); // to justify safenew
      return safenew ApplicationPrefs(parent, winid);
   }
};
}<|MERGE_RESOLUTION|>--- conflicted
+++ resolved
@@ -70,14 +70,7 @@
 
    S.StartStatic(XO("Update Audacity"));
    {
-<<<<<<< HEAD
-      S.TieCheckBox(XO("&Check for Updates"),
-          UpdatesCheckingSettings::DefaultUpdatesCheckingFlag);
-=======
-      S.TieCheckBox(
-          XO("&Check for Updates...").Stripped(TranslatableString::Ellipses | TranslatableString::MenuCodes),
-          DefaultUpdatesCheckingFlag);
->>>>>>> efafd996
+      S.TieCheckBox(XO("&Check for Updates"), DefaultUpdatesCheckingFlag);
    }
    S.EndStatic();
    S.EndScroller();
