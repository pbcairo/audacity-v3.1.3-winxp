--- conflicted
+++ resolved
@@ -3,10 +3,7 @@
 $type tool generate
 $name (_ "Sample Data Import")
 $manpage "Sample_Data_Import"
-<<<<<<< HEAD
-=======
 $debugbutton false
->>>>>>> 6c5edfad
 $author (_ "Steve Daulton")
 $release 3.0.4-1
 $copyright (_ "GNU General Public License v2.0 or later")
